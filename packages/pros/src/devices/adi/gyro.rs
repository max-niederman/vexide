--- conflicted
+++ resolved
@@ -1,10 +1,6 @@
 //! ADI gyro device.
-<<<<<<< HEAD
 
 use core::time::Duration;
-
-=======
->>>>>>> a6202341
 use pros_sys::{ext_adi_gyro_t, PROS_ERR, PROS_ERR_F};
 
 use super::{AdiDevice, AdiDeviceType, AdiError, AdiPort};
@@ -38,18 +34,10 @@
 
     /// Gets the yaw angle of the gyroscope in degrees.
     ///
-<<<<<<< HEAD
     /// Unless a multiplier is applied to the gyro, the return value will be a whole
     /// number representing the number of degrees of rotation.
     pub fn angle(&self) -> Result<f64, AdiError> {
         Ok(bail_on!(PROS_ERR_F, unsafe { pros_sys::ext_adi_gyro_get(self.raw) }) / 10.0)
-=======
-    /// There are 360 degrees in a circle, thus the gyro will return 3600 for one whole rotation.
-    pub fn value(&self) -> Result<f64, AdiError> {
-        Ok(bail_on!(PROS_ERR_F, unsafe {
-            pros_sys::ext_adi_gyro_get(self.raw)
-        }))
->>>>>>> a6202341
     }
 
     /// Reset the current gyro angle to zero degrees.
