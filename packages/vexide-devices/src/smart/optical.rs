//! Optical sensor device

use core::time::Duration;

use vex_sdk::{
    vexDeviceOpticalBrightnessGet, vexDeviceOpticalGestureEnable, vexDeviceOpticalGestureGet,
    vexDeviceOpticalHueGet, vexDeviceOpticalIntegrationTimeGet, vexDeviceOpticalIntegrationTimeSet,
    vexDeviceOpticalLedPwmGet, vexDeviceOpticalLedPwmSet, vexDeviceOpticalProximityGet,
    vexDeviceOpticalRawGet, vexDeviceOpticalRgbGet, vexDeviceOpticalSatGet,
    vexDeviceOpticalStatusGet, V5_DeviceOpticalGesture, V5_DeviceOpticalRaw, V5_DeviceOpticalRgb,
    V5_DeviceT,
};

use super::{SmartDevice, SmartDeviceType, SmartPort};
use crate::PortError;

/// Represents a smart port configured as a V5 optical sensor
#[derive(Debug, Eq, PartialEq)]
pub struct OpticalSensor {
    port: SmartPort,
    device: V5_DeviceT,
}

// SAFETY: Required because we store a raw pointer to the device handle to avoid it getting from the
// SDK each device function. Simply sharing a raw pointer across threads is not inherently unsafe.
unsafe impl Send for OpticalSensor {}
unsafe impl Sync for OpticalSensor {}

impl OpticalSensor {
    /// The smallest integration time you can set on an optical sensor.
    ///
    /// Source: <https://www.vexforum.com/t/v5-optical-sensor-refresh-rate/109632/9>
    pub const MIN_INTEGRATION_TIME: Duration = Duration::from_millis(3);

    /// The largest integration time you can set on an optical sensor.
    ///
    /// Source: <https://www.vexforum.com/t/v5-optical-sensor-refresh-rate/109632/9>
    pub const MAX_INTEGRATION_TIME: Duration = Duration::from_millis(712);

    /// Creates a new optical sensor from a smart port index.
    #[must_use]
    pub fn new(port: SmartPort) -> Self {
        Self {
            device: unsafe { port.device_handle() },
            port,
        }
    }

    /// Get the PWM percentage (intensity/brightness) of the sensor's LED indicator.
    ///
    /// # Errors
    ///
    /// An error is returned if an optical sensor is not currently connected to the smart port.
    pub fn led_brightness(&self) -> Result<i32, PortError> {
        self.validate_port()?;

        Ok(unsafe { vexDeviceOpticalLedPwmGet(self.device) })
    }

    /// Set the PWM percentage (intensity/brightness) of the sensor's LED indicator.
    ///
    /// # Errors
    ///
    /// An error is returned if an optical sensor is not currently connected to the smart port.
    pub fn set_led_brightness(&mut self, brightness: f64) -> Result<(), PortError> {
        self.validate_port()?;

        unsafe { vexDeviceOpticalLedPwmSet(self.device, (brightness * 100.0) as i32) }

        Ok(())
    }

    /// Get integration time (update rate) of the optical sensor in milliseconds, with
    /// minimum time being 3ms and the maximum time being 712ms.
    ///
    /// # Errors
    ///
    /// An error is returned if an optical sensor is not currently connected to the smart port.
    pub fn integration_time(&self) -> Result<Duration, PortError> {
        self.validate_port()?;

        Ok(Duration::from_millis(
            unsafe { vexDeviceOpticalIntegrationTimeGet(self.device) } as u64,
        ))
    }

    /// Set integration time (update rate) of the optical sensor.
    ///
    /// Lower integration time results in faster update rates with lower accuracy
    /// due to less available light being read by the sensor.
    ///
    /// The `time` value must be a [`Duration`] between 3 and 712 milliseconds. If
    /// the integration time is out of this range, it will be clamped to fit inside it. See
    /// <https://www.vexforum.com/t/v5-optical-sensor-refresh-rate/109632/9> for
    /// more information.
    ///
    /// # Errors
    ///
    /// An error is returned if an optical sensor is not currently connected to the smart port.
    pub fn set_integration_time(&mut self, time: Duration) -> Result<(), PortError> {
        self.validate_port()?;

        // `time_ms` is clamped to a range that will not cause precision loss.
        #[allow(clippy::cast_precision_loss)]
        let time_ms = time.as_millis().clamp(
            Self::MIN_INTEGRATION_TIME.as_millis(),
            Self::MAX_INTEGRATION_TIME.as_millis(),
        ) as f64;

        unsafe { vexDeviceOpticalIntegrationTimeSet(self.device, time_ms) }

        Ok(())
    }

    /// Get the detected color hue.
    ///
    /// Hue has a range of `0` to `359.999`.
    ///
    /// # Errors
    ///
    /// An error is returned if an optical sensor is not currently connected to the smart port.
    pub fn hue(&self) -> Result<f64, PortError> {
        self.validate_port()?;

        Ok(unsafe { vexDeviceOpticalHueGet(self.device) })
    }

    /// Gets the detected color saturation.
    ///
    /// Saturation has a range `0` to `1.0`.
    ///
    /// # Errors
    ///
    /// An error is returned if an optical sensor is not currently connected to the smart port.
    pub fn saturation(&self) -> Result<f64, PortError> {
        self.validate_port()?;

        Ok(unsafe { vexDeviceOpticalSatGet(self.device) })
    }

    /// Get the detected color brightness.
    ///
    /// Brightness values range from `0` to `1.0`.
    ///
    /// # Errors
    ///
    /// An error is returned if an optical sensor is not currently connected to the smart port.
    pub fn brightness(&self) -> Result<f64, PortError> {
        self.validate_port()?;

        Ok(unsafe { vexDeviceOpticalBrightnessGet(self.device) })
    }

    /// Get the analog proximity value from `0` to `1.0`.
    ///
    /// A reading of 1.0 indicates that the object is close to the sensor, while 0.0
    /// indicates that no object is detected in range of the sensor.
    ///
    /// # Errors
    ///
    /// An error is returned if an optical sensor is not currently connected to the smart port.
    pub fn proximity(&self) -> Result<f64, PortError> {
        self.validate_port()?;

        Ok(f64::from(unsafe { vexDeviceOpticalProximityGet(self.device) }) / 255.0)
    }

    /// Get the processed RGB data from the sensor
<<<<<<< HEAD
    ///
    /// # Errors
    ///
    /// An error is returned if an optical sensor is not currently connected to the smart port.
    pub fn rgb(&self) -> Result<OpticalRgb, PortError> {
=======
    pub fn color(&self) -> Result<OpticalRgb, PortError> {
>>>>>>> 13368e95
        self.validate_port()?;

        let mut data = V5_DeviceOpticalRgb::default();
        unsafe { vexDeviceOpticalRgbGet(self.device, &mut data) };

        Ok(data.into())
    }

    /// Get the raw, unprocessed RGBC data from the sensor
<<<<<<< HEAD
    ///
    /// # Errors
    ///
    /// An error is returned if an optical sensor is not currently connected to the smart port.
    pub fn raw(&self) -> Result<OpticalRaw, PortError> {
=======
    pub fn raw_color(&self) -> Result<OpticalRaw, PortError> {
>>>>>>> 13368e95
        self.validate_port()?;

        let mut data = V5_DeviceOpticalRaw::default();
        unsafe { vexDeviceOpticalRawGet(self.device, &mut data) };

        Ok(data.into())
    }

    /// Get the most recent gesture data from the sensor. Gestures will be cleared after 500mS.
    ///
    /// # Errors
    ///
    /// An error is returned if an optical sensor is not currently connected to the smart port.
    pub fn last_gesture(&self) -> Result<Gesture, PortError> {
        self.validate_port()?;

        // Enable gesture detection if not already enabled.
        //
        // For some reason, PROS docs claim that this function makes color reading
        // unavailable, but from hardware testing this is false.
        unsafe { vexDeviceOpticalGestureEnable(self.device) };

        let mut gesture = V5_DeviceOpticalGesture::default();
        let direction: GestureDirection =
            unsafe { vexDeviceOpticalGestureGet(self.device, &mut gesture) }.into();

        Ok(Gesture {
            direction,
            up: gesture.udata,
            down: gesture.ddata,
            left: gesture.ldata,
            right: gesture.rdata,
            gesture_type: gesture.gesture_type,
            count: gesture.count,
            time: gesture.time,
        })
    }

    /// Gets the status code of the distance sensor
    ///
    /// # Errors
    ///
    /// An error is returned if an optical sensor is not currently connected to the smart port.
    pub fn status(&self) -> Result<u32, PortError> {
        self.validate_port()?;

        Ok(unsafe { vexDeviceOpticalStatusGet(self.device) })
    }
}

impl SmartDevice for OpticalSensor {
    fn port_number(&self) -> u8 {
        self.port.number()
    }

    fn device_type(&self) -> SmartDeviceType {
        SmartDeviceType::Optical
    }
}
impl From<OpticalSensor> for SmartPort {
    fn from(device: OpticalSensor) -> Self {
        device.port
    }
}

/// Represents a gesture and its direction.
#[derive(Default, Debug, Clone, Copy, Eq, PartialEq)]
pub enum GestureDirection {
    /// No gesture detected.
    #[default]
    None = 0,
    /// Up gesture.
    Up = 1,
    /// Down gesture.
    Down = 2,
    /// Left gesture.
    Left = 3,
    /// Right gesture.
    Right = 4,
}

impl From<u32> for GestureDirection {
    fn from(code: u32) -> Self {
        // https://github.com/purduesigbots/pros/blob/master/include/pros/optical.h#L37
        match code {
            //
            1 => Self::Up,
            2 => Self::Down,
            3 => Self::Left,
            4 => Self::Right,
            // Normally this is just 0, but this is `From` so we have to handle
            // all values even if they're unreachable.
            _ => Self::None,
        }
    }
}

/// Gesture data from an [`OpticalSensor`].
#[derive(Default, Debug, Clone, Copy, Eq, PartialEq)]
pub struct Gesture {
    /// Gesture Direction
    pub direction: GestureDirection,
    /// Up value.
    pub up: u8,
    /// Down value.
    pub down: u8,
    /// Left value.
    pub left: u8,
    /// Right value.
    pub right: u8,
    /// Gesture type.
    pub gesture_type: u8,
    /// The count of the gesture.
    pub count: u16,
    /// The time of the gesture.
    pub time: u32,
}

/// RGB data from a [`OpticalSensor`].
#[derive(Default, Debug, Clone, Copy, PartialEq)]
pub struct OpticalRgb {
    /// The red value from the sensor.
    pub red: f64,
    /// The green value from the sensor.
    pub green: f64,
    /// The blue value from the sensor.
    pub blue: f64,
    /// The brightness value from the sensor.
    pub brightness: f64,
}

impl From<V5_DeviceOpticalRgb> for OpticalRgb {
    fn from(value: V5_DeviceOpticalRgb) -> Self {
        Self {
            red: value.red,
            green: value.green,
            blue: value.blue,
            brightness: value.brightness,
        }
    }
}

/// Represents the raw RGBC data from the sensor.
#[derive(Default, Debug, Clone, Copy, PartialEq, Eq)]
pub struct OpticalRaw {
    /// The red value from the sensor.
    pub red: u16,
    /// The green value from the sensor.
    pub green: u16,
    /// The blue value from the sensor.
    pub blue: u16,
    /// The clear value from the sensor.
    pub clear: u16,
}

impl From<V5_DeviceOpticalRaw> for OpticalRaw {
    fn from(value: V5_DeviceOpticalRaw) -> Self {
        Self {
            red: value.red,
            green: value.green,
            blue: value.blue,
            clear: value.clear,
        }
    }
}<|MERGE_RESOLUTION|>--- conflicted
+++ resolved
@@ -166,15 +166,11 @@
     }
 
     /// Get the processed RGB data from the sensor
-<<<<<<< HEAD
-    ///
-    /// # Errors
-    ///
-    /// An error is returned if an optical sensor is not currently connected to the smart port.
-    pub fn rgb(&self) -> Result<OpticalRgb, PortError> {
-=======
+    ///
+    /// # Errors
+    ///
+    /// An error is returned if an optical sensor is not currently connected to the smart port.
     pub fn color(&self) -> Result<OpticalRgb, PortError> {
->>>>>>> 13368e95
         self.validate_port()?;
 
         let mut data = V5_DeviceOpticalRgb::default();
@@ -184,15 +180,11 @@
     }
 
     /// Get the raw, unprocessed RGBC data from the sensor
-<<<<<<< HEAD
-    ///
-    /// # Errors
-    ///
-    /// An error is returned if an optical sensor is not currently connected to the smart port.
-    pub fn raw(&self) -> Result<OpticalRaw, PortError> {
-=======
+    ///
+    /// # Errors
+    ///
+    /// An error is returned if an optical sensor is not currently connected to the smart port.
     pub fn raw_color(&self) -> Result<OpticalRaw, PortError> {
->>>>>>> 13368e95
         self.validate_port()?;
 
         let mut data = V5_DeviceOpticalRaw::default();
