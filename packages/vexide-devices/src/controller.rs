--- conflicted
+++ resolved
@@ -19,64 +19,6 @@
     is_pressed: bool,
 }
 
-<<<<<<< HEAD
-impl Button {
-    /// Gets the current logic level of a digital input pin.
-    ///
-    /// # Errors
-    ///
-    /// - A [`ControllerError::CompetitionControl`] error is returned if access
-    ///   to the controller's data is restricted by competition control.
-    /// - A [`ControllerError::Offline`] error is returned if the controller is
-    ///   not connected.
-    pub fn level(&self) -> Result<LogicLevel, ControllerError> {
-        if competition::mode() != CompetitionMode::Driver {
-            return Err(ControllerError::CompetitionControl);
-        }
-
-        validate_connection(self.id)?;
-
-        let value = unsafe { vexControllerGet(self.id.into(), self.channel) != 0 };
-
-        let level = match value {
-            true => LogicLevel::High,
-            false => LogicLevel::Low,
-        };
-
-        Ok(level)
-    }
-
-    /// Returns `true` if this button is currently being pressed.
-    ///
-    /// This is equivalent shorthand to calling `Self::level().is_high()`.
-    ///
-    /// # Errors
-    ///
-    /// - A [`ControllerError::CompetitionControl`] error is returned if access
-    ///   to the controller's data is restricted by competition control.
-    /// - A [`ControllerError::Offline`] error is returned if the controller is
-    ///   not connected.
-    pub fn is_pressed(&self) -> Result<bool, ControllerError> {
-        Ok(self.level()?.is_high())
-    }
-
-    /// Returns `true` if this button has been pressed again since the last time this
-    /// function was called.
-    ///
-    /// # Errors
-    ///
-    /// - A [`ControllerError::CompetitionControl`] error is returned if access
-    ///   to the controller's data is restricted by competition control.
-    /// - A [`ControllerError::Offline`] error is returned if the controller is
-    ///   not connected.
-    pub fn was_pressed(&mut self) -> Result<bool, ControllerError> {
-        if self.is_pressed()? {
-            self.was_pressed = false;
-        } else if !self.was_pressed {
-            self.was_pressed = true;
-            return Ok(true);
-        }
-=======
 impl ButtonState {
     /// Returns true if the button state is [`Pressed`](ButtonState::Pressed).
     pub const fn is_pressed(&self) -> bool {
@@ -92,7 +34,6 @@
     pub const fn is_now_pressed(&self) -> bool {
         !self.prev_is_pressed && self.is_pressed
     }
->>>>>>> 3bc11abc
 
     /// Returns true if the button state was pressed in the previous call to [`Controller::state`], but is now released.
     pub const fn is_now_released(&self) -> bool {
@@ -101,90 +42,20 @@
 }
 
 /// Stores how far the joystick is away from the center (at *(0, 0)*) from -1 to 1.
-<<<<<<< HEAD
-/// On the x-axis left is negative, and right is positive.
-/// On the y-axis down is negative, and up is positive.
-#[derive(Debug, Eq, PartialEq)]
-pub struct Joystick {
-    id: ControllerId,
-    x_channel: V5_ControllerIndex,
-    y_channel: V5_ControllerIndex,
-=======
 /// On the x axis left is negative, and right is positive.
 /// On the y axis down is negative, and up is positive.
 #[derive(Default, Debug, Clone, Copy, Eq, PartialEq)]
 pub struct JoystickState {
     x_raw: i8,
     y_raw: i8,
->>>>>>> 3bc11abc
 }
 
 impl JoystickState {
     /// Gets the value of the joystick position on its x-axis from [-1, 1].
-<<<<<<< HEAD
-    ///
-    /// # Errors
-    ///
-    /// - A [`ControllerError::CompetitionControl`] error is returned if access
-    ///   to the controller's data is restricted by competition control.
-    /// - A [`ControllerError::Offline`] error is returned if the controller is
-    ///   not connected.
-    pub fn x(&self) -> Result<f64, ControllerError> {
-        validate_connection(self.id)?;
-
-        Ok(f64::from(self.x_raw()?) / 127.0)
-=======
     pub fn x(&self) -> f64 {
         self.x_raw as f64 / 127.0
->>>>>>> 3bc11abc
     }
     /// Gets the value of the joystick position on its y-axis from [-1, 1].
-<<<<<<< HEAD
-    ///
-    /// # Errors
-    ///
-    /// - A [`ControllerError::CompetitionControl`] error is returned if access
-    ///   to the controller's data is restricted by competition control.
-    /// - A [`ControllerError::Offline`] error is returned if the controller is
-    ///   not connected.
-    pub fn y(&self) -> Result<f64, ControllerError> {
-        validate_connection(self.id)?;
-        Ok(f64::from(self.y_raw()?) / 127.0)
-    }
-
-    /// Gets the raw value of the joystick position on its x-axis from [-128, 127].
-    ///
-    /// # Errors
-    ///
-    /// - A [`ControllerError::CompetitionControl`] error is returned if access
-    ///   to the controller's data is restricted by competition control.
-    /// - A [`ControllerError::Offline`] error is returned if the controller is
-    ///   not connected.
-    pub fn x_raw(&self) -> Result<i8, ControllerError> {
-        validate_connection(self.id)?;
-        if competition::mode() != CompetitionMode::Driver {
-            return Err(ControllerError::CompetitionControl);
-        }
-
-        Ok(unsafe { vexControllerGet(self.id.into(), self.x_channel) } as _)
-    }
-
-    /// Gets the raw value of the joystick position on its x-axis from [-128, 127].
-    ///
-    /// # Errors
-    ///
-    /// - A [`ControllerError::CompetitionControl`] error is returned if access
-    ///   to the controller's data is restricted by competition control.
-    /// - A [`ControllerError::Offline`] error is returned if the controller is
-    ///   not connected.
-    pub fn y_raw(&self) -> Result<i8, ControllerError> {
-        validate_connection(self.id)?;
-        if competition::mode() != CompetitionMode::Driver {
-            return Err(ControllerError::CompetitionControl);
-        }
-
-        Ok(unsafe { vexControllerGet(self.id.into(), self.y_channel) } as _)
-=======
     pub fn y(&self) -> f64 {
         self.y_raw as f64 / 127.0
     }
@@ -196,7 +67,6 @@
     /// The raw value of the joystick position on its x-axis from [-128, 127].
     pub const fn y_raw(&self) -> i8 {
         self.y_raw
->>>>>>> 3bc11abc
     }
 }
 
@@ -607,12 +477,8 @@
 pub enum ControllerError {
     /// The controller is not connected to the brain.
     Offline,
-<<<<<<< HEAD
+
     /// A NUL (0x00) character was found in a string that may not contain NUL characters.
-=======
-
-    /// CString::new encountered NUL (U+0000) byte in non-terminating position.
->>>>>>> 3bc11abc
     NonTerminatingNul,
 
     /// Access to controller data is restricted by competition control.
