--- conflicted
+++ resolved
@@ -59,13 +59,9 @@
 
 /// Allows for gaining immutable access to the data in an [`RwLock`]`.
 /// Multiple readers can access the data at the same time.
-<<<<<<< HEAD
-pub struct RwLockReadGuard<'a, T: ?Sized> {
-=======
 #[must_use = "if unused the RwLock will immediately unlock"]
 #[clippy::has_significant_drop]
-pub struct RwLockReadGuard<'a, T> {
->>>>>>> bab7261e
+pub struct RwLockReadGuard<'a, T: ?Sized> {
     lock: &'a RwLock<T>,
 }
 impl<T> core::ops::Deref for RwLockReadGuard<'_, T> {
@@ -103,13 +99,9 @@
 
 /// Allows for gaining mutable access to the data in an [`RwLock`]`.
 /// Only one writer can access the data at a time.
-<<<<<<< HEAD
-pub struct RwLockWriteGuard<'a, T: ?Sized> {
-=======
 #[must_use = "if unused the RwLock will immediately unlock"]
 #[clippy::has_significant_drop]
-pub struct RwLockWriteGuard<'a, T> {
->>>>>>> bab7261e
+pub struct RwLockWriteGuard<'a, T: ?Sized> {
     lock: &'a RwLock<T>,
 }
 impl<T> core::ops::Deref for RwLockWriteGuard<'_, T> {
