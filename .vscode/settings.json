{
    "cSpell.words": [
        "armv7a",
        "baudrate",
        "bitfield",
        "bitflags",
        "BITMASK",
        "centidegrees",
        "Clawbot",
        "Condvar",
        "consts",
        "errno",
        "feedforward",
        "gearset",
        "hotspot",
        "leds",
        "loopspeed",
        "opcontrol",
        "parametricity",
        "photoresistor",
        "relock",
        "repr",
        "RGBC",
        "rustc",
        "setpoint",
        "slint",
        "Symbolication",
        "symbolizer",
        "triport",
        "unconfigured",
        "ungeared",
        "varargs",
        "vcodesig",
        "vexide",
        "vexlink",
        "VEXos",
        "Vsync",
        "wirelessly",
        "Workcell",
        "zynq"
    ],
    "ltex.language": "en-US",
    "ltex.enabled": [
        "latex",
        "markdown",
        "rust"
    ],
    "rust-analyzer.cargo.allTargets": false,
<<<<<<< HEAD
    "rust-analyzer.check.targets": "${workspaceFolder}/armv7a-vex-v5.json",
=======
    "rust-analyzer.check.targets": [
        "${workspaceFolder}/armv7a-vex-v5.json",
    ],
>>>>>>> 3bda4118
    "rust-analyzer.cargo.extraArgs": [
        "--examples",
        "--lib",
    ],
    "rust-analyzer.cargo.features": "all",
    "rust-analyzer.check.command": "clippy",
    "rust-analyzer.showUnlinkedFileNotification": false,
    "files.trimTrailingWhitespace": true,
    "files.trimFinalNewlines": true,
    "files.insertFinalNewline": true,
    "files.eol": "\n",
}<|MERGE_RESOLUTION|>--- conflicted
+++ resolved
@@ -46,13 +46,9 @@
         "rust"
     ],
     "rust-analyzer.cargo.allTargets": false,
-<<<<<<< HEAD
-    "rust-analyzer.check.targets": "${workspaceFolder}/armv7a-vex-v5.json",
-=======
     "rust-analyzer.check.targets": [
         "${workspaceFolder}/armv7a-vex-v5.json",
     ],
->>>>>>> 3bda4118
     "rust-analyzer.cargo.extraArgs": [
         "--examples",
         "--lib",
