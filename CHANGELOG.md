--- conflicted
+++ resolved
@@ -31,17 +31,12 @@
 
 ### Changed
 
-<<<<<<< HEAD
 - `DistanceSensor::distance` now returns an `Option` that will be `None` if the sensor is out of range. (#113) (**Breaking Change**)
-- Adjusted distance sensor status code errors to be more clear. (#113) (**Breaking Change**)
-- Marks many futures as `#[must_use]` to warn when futures are created without `await`ing them. (#112)
-=======
-- `DistanceSensor::distance` now returns an `Option` that will be `None` if the sensor is out of range.
-- Adjusted distance sensor status code errors to be more clear.
+- Adjusted distance sensor error names. (#113) (**Breaking Change**)
 - Renamed `SmartDevice::port_index` and `SmartPort::index` to `SmartDevice::port_number` and `SmartPort::port_number`. (#121) (**Breaking Change**)
 - Renamed `AdiDevice::port_index` and `AdiPort::index` to `AdiDevice::port_number` and `AdiDevice::port_number`. (#121) (**Breaking Change**)
 - `SmartPort::device_type` now no longer returns a `Result`. (#121) (**Breaking Change**)
->>>>>>> 798f2b0b
+- Marks many futures as `#[must_use]` to warn when futures are created without `await`ing them. (#112)
 
 ### Removed
 
