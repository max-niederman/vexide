--- conflicted
+++ resolved
@@ -75,13 +75,10 @@
 - `OpticalSensor::last_gesture` now returns an `Option<Gesture>` if no gesture was detected. (#215) (**Breaking Change**)
 - The `time` field on `Gesture` is now returned as an instance of `SmartDeviceTimestamp`. (#215) (**Breaking Change**)
 - `Gesture` and `GestureDirection` no longer implements `Default`. (#215) (**Breaking Change**)
-<<<<<<< HEAD
 - Renamed `vexide::devices::geometry` to `vexide::devices::math`. (#218) (**Breaking Change**)
 - Replaced the custom `Point2` type with `mint`'s `Point2` type for better interop. (#218) (**Breaking Change**)
-=======
 - `SmartPort::device_type` now returns an `Option<SmartDeviceType>` which returns `None` if no device is connected or configured to a port. (#219) (**Breaking Change**)
 - Renamed the `LinkError::NonTerminatingNul` and `ControllerError::NonTerminatingNul` variants to simply `Nul` and added a source error. (#220) (**Breaking Change**)
->>>>>>> 050f4fd0
 
 ### Removed
 
@@ -93,11 +90,8 @@
 - Removed the deprecated `ZERO_POSITION` and `ZERO_VELOCITY` `Motor` status flags. (#211) (**Breaking Change**)
 - `GestureDirection::None` has been removed, as `OpticalSensor::next_gesture` now returns an `Option<Gesture>`. (#215) (**Breaking Change**)
 - `GestureDirection` no longer has a `From` conversion for `u32`. (#215) (**Breaking Change**)
-<<<<<<< HEAD
 - Removed the `nalgebra` feature. All math types should natively support nalgebra conversions without any additional features. (#218) (**Breaking Change**)
-=======
 - Removed `SmartDeviceType::None`. `SmartPort::device_type` now returns an `Option<SmartDeviceType>` which serves the same purpose. (#219) (**Breaking Change**)
->>>>>>> 050f4fd0
 
 ### New Contributors
 
